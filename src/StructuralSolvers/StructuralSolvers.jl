"""
Module defining structural solvers that can be used to solved different analyses.
Each solver consists of a data type with a convergence criterion and a the iteration status.
A step! method is used to perform a single iteration step.
"""
module StructuralSolvers

using LinearAlgebra: norm

using ..Entities

export AbstractConvergenceCriterion, ResidualForceCriterion, ΔUCriterion,
       MaxIterCriterion, ΔU_and_ResidualForce_Criteria, MaxIterCriterion, NotConvergedYet
export ConvergenceSettings, residual_forces_tol, displacement_tol, max_iter_tol
<<<<<<< HEAD
export ResidualsIterationStep, iter, criterion, _reset!, isconverged!, _update!
export AbstractSolver, step_size, tolerances, step!, solve!, _solve!, solve, reset!
=======
export ResidualsIterationStep, iterations, criterion, _reset!, isconverged!, _update!
export AbstractSolver, step_size, tolerances, _step!, solve!, _solve!, solve, reset!
>>>>>>> dd516ac9
export AbstractSolution

const INITIAL_Δ = 1e12

"""
Facilitates the process of defining and checking numerical convergence.
"""
Base.@kwdef struct ConvergenceSettings
    "Relative displacement tolerance."
    rel_U_tol::Float64 = 1e-6
    "Relative residual force tolerance."
    rel_res_force_tol::Float64 = 1e-6
    "Maximum number of iterations."
    max_iter::Int = 20
end

"Show convergence settings."
function Base.show(io::IO, cs::ConvergenceSettings)
    println("• ||ΔUᵏ||/||Uᵏ||| ≤ : $(residual_forces_tol(cs))")
    println("• ||ΔRᵏ||/||Fₑₓₜ||| $(displacement_tol(cs))")
    println("• iter k ≤: $(max_iter_tol(cs))")
end

"Return residual forces tolerance set."
residual_forces_tol(tols::ConvergenceSettings) = tols.rel_res_force_tol

"Return displacements tolerance set."
displacement_tol(tols::ConvergenceSettings) = tols.rel_U_tol

"Return the maximum number of iterations set."
max_iter_tol(tols::ConvergenceSettings) = tols.max_iter

""" Abstract supertype for all convergence criterion."""
abstract type AbstractConvergenceCriterion end

""" `ResidualForceCriterion` convergence criterion. """
struct ResidualForceCriterion <: AbstractConvergenceCriterion end

""" `ΔUCriterion` indicates displacements increment convergence criterion. """
struct ΔUCriterion <: AbstractConvergenceCriterion end

""" `ΔU_and_ResidualForce_Criteria` convergence criterion indicates that both ΔU and residual forces
converged . """
struct ΔU_and_ResidualForce_Criteria <: AbstractConvergenceCriterion end

""" `MaxIterCriterion` criteria indicates that the maximum number of iterations has been reached. """
struct MaxIterCriterion <: AbstractConvergenceCriterion end

""" `NotConvergedYet` indicates that the current iteration has not converged. """
struct NotConvergedYet <: AbstractConvergenceCriterion end

"""
Stores the convergence information of at the current iteration step.
"""
Base.@kwdef mutable struct ResidualsIterationStep{T}
    "Norm of the displacement increment."
    ΔU_norm::T = INITIAL_Δ
    "Norm of the residual force increment."
    Δr_norm::T = INITIAL_Δ
    "Relative norm of the displacement increment."
    ΔU_rel::T = INITIAL_Δ
    "Relative norm of the residual force increment."
    Δr_rel::T = INITIAL_Δ
    "Current iteration number."
    iter::Int = 0
    criterion::AbstractConvergenceCriterion = NotConvergedYet()
end

<<<<<<< HEAD
"Increments a `ResidualsIterationStep` `i_step` by 1."
step!(i_step::ResidualsIterationStep) = i_step.iter += 1
=======
"Increments a the iteration step."
_step!(i_step::ResidualsIterationStep) = i_step.iter += 1
>>>>>>> dd516ac9

"Return the iterations done so far."
iterations(i_step::ResidualsIterationStep) = i_step.iter

"Return the current convergence criterion."
criterion(ri_step::ResidualsIterationStep) = ri_step.criterion

"Return the current absolute and relative residual forces norm."
residual_forces_tol(ri_step::ResidualsIterationStep) = (ri_step.Δr_rel, ri_step.Δr_norm)

"Return the current absolute and relative residual forces norm."
displacement_tol(ri_step::ResidualsIterationStep) = (ri_step.ΔU_rel, ri_step.ΔU_norm)

"Sets the iteration step to 0."
function _reset!(ri_step::ResidualsIterationStep{T}) where {T<:Real}
    ri_step.ΔU_norm = ri_step.Δr_norm = ri_step.ΔU_rel = ri_step.Δr_rel = INITIAL_Δ * ones(T)[1]
    ri_step.iter = 0
    ri_step.criterion = NotConvergedYet()
    ri_step
end

"Sets the iteration step with nothing."
function _reset!(ri_step::ResidualsIterationStep{<:Nothing})
    ri_step.iter = 0
    ri_step.criterion = ResidualForceCriterion()
    ri_step
end

"Updates the current convergence criterion."
function _update!(ri_step::ResidualsIterationStep, criterion::AbstractConvergenceCriterion)
    ri_step.criterion = criterion
end

"Updates the iteration step with the current values of the displacement and forces residuals."
function _update!(ri_step::ResidualsIterationStep, ΔU_norm::Real, ΔU_rel::Real, Δr_norm::Real,
                  Δr_rel::Real)
    ri_step.ΔU_norm = ΔU_norm
    ri_step.ΔU_rel = ΔU_rel
    ri_step.Δr_norm = Δr_norm
    ri_step.Δr_rel = Δr_rel

    step!(ri_step)

    ri_step
end

"Updates the convergence criteria."
function isconverged!(ri_step::ResidualsIterationStep, cs::ConvergenceSettings)
    ΔU_relᵏ, ΔU_normᵏ = displacement_tol(ri_step)
    Δr_relᵏ, Δr_normᵏ = residual_forces_tol(ri_step)

    @assert ΔU_relᵏ > 0 "Residual displacements norm must be greater than 0."
    @assert Δr_relᵏ > 0 "Residual forces norm must be greater than 0."

    ΔU_rel_tol = displacement_tol(cs)
    Δr_rel_tol = residual_forces_tol(cs)
    max_iter = max_iter_tol(cs)

    if Δr_relᵏ ≤ Δr_rel_tol
        _update!(ri_step, ResidualForceCriterion())
        ResidualForceCriterion()
        # Check residual forces convergence
    elseif ΔU_relᵏ ≤ ΔU_rel_tol
        _update!(ri_step, ΔUCriterion())
        ΔUCriterion()
    elseif iterations(ri_step) > max_iter
        _update!(ri_step, MaxIterCriterion())
        @warn "Maximum number of iterations was reached."
        MaxIterCriterion()
    else
        NotConvergedYet()
    end
end

#==========#
# Solvers
#==========#

"""
Abstract supertype for all direct integration methods.
"""
abstract type AbstractSolver end

"Return the step size."
step_size(solver::AbstractSolver) = solver.Δt

"Return the numerical tolerances."
tolerances(solver::AbstractSolver) = solver.tol

<<<<<<< HEAD
"Computes a step in time on the `analysis` considering the numerical `AbstractSolver` `solver`."
function step!(solver::AbstractSolver, analysis::A) where {A} end
=======
"Computes a step in time on the analysis with the solver employed."
function _step!(solver::AbstractSolver, analysis::A) where {A} end
>>>>>>> dd516ac9

# ===============
# Solve function
# ===============

"""
Solve a structural analysis problem with the given solver.
"""
function solve(analysis::A, alg::AbstractSolver=nothing, args...; kwargs...) where {A}
    # FIXME Errors copying the mesh struct.
    analysis = deepcopy(analysis)
    reset!(analysis)
    solve!(analysis, alg, args...; kwargs...)
end

"""
Solve a structural analysis problem with the given solver.
This function mutates the state defined in the analysis problem; use [`solve`](@ref) to avoid mutation.
For linear analysis problems, the algorithm doesn't need to be provided.

Return a solution structure holding the result and the algorithm used to obtain it.
"""
function solve!(analysis::A, alg::Union{AbstractSolver,Nothing}=nothing, args...;
                kwargs...) where {A}
    # TODO Dispatch on `nothing` only for linear problems.
    if isnothing(alg)
        _solve!(analysis, args...; kwargs...)
    else
        initialized_analysis = _init(analysis, alg, args...; kwargs...)
        _solve!(initialized_analysis, alg, args...; kwargs...)
    end
end

"Internal solve function to be overloaded by each analysis."
function _solve!(analysis::A, alg::AbstractSolver, args...; kwargs...) where {A} end

"Return the initialized analysis. By default, it Return the same analysis."
_init(analysis::A, alg::AbstractSolver, args...; kwargs...) where {A} = analysis

"Resets the analysis to the state before starting a new assembly."
function reset! end

end # module<|MERGE_RESOLUTION|>--- conflicted
+++ resolved
@@ -12,13 +12,8 @@
 export AbstractConvergenceCriterion, ResidualForceCriterion, ΔUCriterion,
        MaxIterCriterion, ΔU_and_ResidualForce_Criteria, MaxIterCriterion, NotConvergedYet
 export ConvergenceSettings, residual_forces_tol, displacement_tol, max_iter_tol
-<<<<<<< HEAD
 export ResidualsIterationStep, iter, criterion, _reset!, isconverged!, _update!
 export AbstractSolver, step_size, tolerances, step!, solve!, _solve!, solve, reset!
-=======
-export ResidualsIterationStep, iterations, criterion, _reset!, isconverged!, _update!
-export AbstractSolver, step_size, tolerances, _step!, solve!, _solve!, solve, reset!
->>>>>>> dd516ac9
 export AbstractSolution
 
 const INITIAL_Δ = 1e12
@@ -87,13 +82,8 @@
     criterion::AbstractConvergenceCriterion = NotConvergedYet()
 end
 
-<<<<<<< HEAD
 "Increments a `ResidualsIterationStep` `i_step` by 1."
 step!(i_step::ResidualsIterationStep) = i_step.iter += 1
-=======
-"Increments a the iteration step."
-_step!(i_step::ResidualsIterationStep) = i_step.iter += 1
->>>>>>> dd516ac9
 
 "Return the iterations done so far."
 iterations(i_step::ResidualsIterationStep) = i_step.iter
@@ -183,13 +173,8 @@
 "Return the numerical tolerances."
 tolerances(solver::AbstractSolver) = solver.tol
 
-<<<<<<< HEAD
 "Computes a step in time on the `analysis` considering the numerical `AbstractSolver` `solver`."
 function step!(solver::AbstractSolver, analysis::A) where {A} end
-=======
-"Computes a step in time on the analysis with the solver employed."
-function _step!(solver::AbstractSolver, analysis::A) where {A} end
->>>>>>> dd516ac9
 
 # ===============
 # Solve function
