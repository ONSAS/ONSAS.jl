--- conflicted
+++ resolved
@@ -55,10 +55,9 @@
     assembler::Assembler
     "Current iteration state."
     iter_state::ResidualsIterationStep
-<<<<<<< HEAD
     "Linear system cache"
     linear_system::LinearSolve.LinearCache
-    function StaticState(fdofs::Vector{Dof},
+    function FullStaticState(fdofs::Vector{Dof},
                          ΔUᵏ::DU, Uᵏ::U,
                          Fₑₓₜᵏ::FE, Fᵢₙₜᵏ::FI,
                          Kₛᵏ::K, res_forces::DU,
@@ -68,15 +67,6 @@
                          linear_system::LinearSolve.LinearCache) where {DU,U,FE,FI,K,E,S}
         # Check dimensions
         @assert length(ΔUᵏ) == length(fdofs) == length(res_forces)
-=======
-    function FullStaticState(fdofs::Vector{Dof}, ΔUᵏ::DU, Uᵏ::U, Fₑₓₜᵏ::FE, Fᵢₙₜᵏ::FI, Kₛᵏ::K,
-                             res_forces::DU, ϵᵏ::E,
-                             σᵏ::S,
-                             assembler::Assembler,
-                             iter_state::ResidualsIterationStep) where {DU,U,FE,FI,K,E,S}
-        # # Check dimensions
-        @assert length(ΔUᵏ) == length(fdofs)
->>>>>>> c5dfb616
         @assert size(Kₛᵏ, 1) == size(Kₛᵏ, 2) == length(Fᵢₙₜᵏ) == length(Fₑₓₜᵏ) == length(Uᵏ)
         # Initialize linear system K.ΔU = R
         new{DU,U,FE,FI,K,E,S}(fdofs, ΔUᵏ, Uᵏ, Fₑₓₜᵏ, Fᵢₙₜᵏ, Kₛᵏ, res_forces, ϵᵏ, σᵏ, assembler,
@@ -101,13 +91,10 @@
     cache = dictionary(nameof(T) => elements_cache(T) for T in subtypes(AbstractElement))
     assemblerᵏ = Assembler(s, cache)
     fdofs = free_dofs(s)
-<<<<<<< HEAD
     linear_system = init(LinearProblem(Kₛᵏ[fdofs, fdofs], res_forces))
     StaticState(fdofs, ΔUᵏ, Uᵏ, Fₑₓₜᵏ, Fᵢₙₜᵏ, Kₛᵏ, res_forces, ϵᵏ, σᵏ, assemblerᵏ, iter_state,
                 linear_system)
-=======
     FullStaticState(fdofs, ΔUᵏ, Uᵏ, Fₑₓₜᵏ, Fᵢₙₜᵏ, Kₛᵏ, res_forces, ϵᵏ, σᵏ, assemblerᵏ, iter_state)
->>>>>>> c5dfb616
 end
 
 function Base.show(io::IO, sc::FullStaticState)
