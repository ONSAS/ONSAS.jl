--- conflicted
+++ resolved
@@ -128,11 +128,7 @@
     ϵ = _strain(l_ref, l_def, RotatedEngineeringStrain)
     # cosserat stress
     𝐒₁₁ = E * ϵ
-<<<<<<< HEAD
     fᵢₙₜ_e = A * 𝐒₁₁ * TTcl
-=======
-    fᵢₙₜ_e = A * σ * TTcl
->>>>>>> aa0259d0
 
     Kₘ = E * A / l_ref * (TTcl * (TTcl'))
     K_geo = 𝐒₁₁ * A / l_def * (B_dif' * B_dif - TTcl * (TTcl'))
@@ -140,10 +136,7 @@
 
     σ_e = sparse(zeros(3, 3))
     ϵ_e = sparse(zeros(3, 3))
-<<<<<<< HEAD
-=======
     # Piola stress
->>>>>>> aa0259d0
     σ_e[1, 1] = 𝐒₁₁ * l_def / l_ref
     ϵ_e[1, 1] = ϵ
 
