using BenchmarkTools, StaticArrays, LinearAlgebra

# # nodes2dofs

# # actual version
# function nodes2dofs(nodes, degreespernode)
#     n = length(nodes)
#     dofs = zeros(Int, n * degreespernode)
#     for i in (1:n)
#         # print("\ni:", i, "\n")
#         # print((i - 1) * degreespernode .+ Vector(1:degreespernode))
#         # print((degreespernode * (nodes[i] - 1)) .+ Vector(1:degreespernode))
#         dofs[(i-1)*degreespernode.+Vector(1:degreespernode)] = (degreespernode * (nodes[i] - 1)) .+ Vector(1:degreespernode)
#     end
#     return dofs
# end

# # version in materialnonlinearity
# function nodes2dofs_2(nodes, ndofs)
#     n = length(nodes)
#     gdl = zeros(Int64, n * ndofs)
#     vec = Vector(1:ndofs)
#     for i in 1:n
#         gdl[(i-1)*ndofs.+vec] = (nodes[i] - 1) * ndofs .+ vec
#     end
#     return gdl
# end

# # version using StaticArrays
# function nodes2dofs_3(nodes, ndofs)
#     n = length(nodes)
#     gdl = zeros(SizedVector{n * ndofs})
#     vec = SVector{ndofs}(1:ndofs)
#     for i in 1:n
#         gdl[(i-1)*ndofs.+vec] = (nodes[i] - 1) * ndofs .+ vec
#     end
#     return gdl
# end

# function nodes2dofs_4(nodes, ndofs)
#     n = length(nodes)
#     gdl = zeros(MVector{n * ndofs})
#     vec = SVector{ndofs}(1:ndofs)
#     for i in 1:n
#         gdl[(i-1)*ndofs.+vec] = (nodes[i] - 1) * ndofs .+ vec
#     end
#     return gdl
# end

# function nodes2dofs_5(nodes, ndofs)
#     gdl = reduce(vcat, [collect((nodes[i] - 1) * ndofs .+ (1:ndofs)) for i = 1:n])
#     return gdl
# end

# function nodes2dofs_6(nodes, ndofs)
#     gdl = reduce(vcat, [(nodes[i] - 1) * ndofs .+ (1:ndofs) for i = 1:n])
#     return gdl
# end

# nodes = [1, 2, 3, 4]
# ndofs = 6

# @btime nodes2dofs($nodes, $ndofs)
# @btime nodes2dofs_2($nodes, $ndofs)
# @btime nodes2dofs_3($nodes, $ndofs)
# @btime nodes2dofs_4($nodes, $ndofs)
# @btime nodes2dofs_5($nodes, $ndofs)
# @btime nodes2dofs_6($nodes, $ndofs)

# frame geometry

"""
function to linear truss element
"""
function linear_truss(material, geometry, nodalCoords, u)

    # E = material.constitutive_params[1]
    # A = geometry.area
    E = 1.0
    A = 1.0

    diff = nodalCoords[2, :] - nodalCoords[1, :]

    length = sqrt(diff' * diff)
    # println(length)
    c = diff[1] / length
    s = diff[3] / length

    Qloc2glo = [c -s 0 0
        s c 0 0
        0 0 c -s
        0 0 s c]

    Kloc = E * A / length * [1 0 -1 0
        0 0 0 0
        -1 0 1 0
        0 0 0 0]

    Kglo = Qloc2glo * Kloc * transpose(Qloc2glo)

    fint = Kglo * u

    force_vectors = [fint]
    tangent_matrices = [Kglo]

    return force_vectors, tangent_matrices

end

function linear_truss2(material, geometry, nodalCoords::Matrix, u::Vector)

    # E = material.constitutive_params[1]
    # A = geometry.area
    E = 1.0
    A = 1.0

    diff = view(nodalCoords, 2, :) - view(nodalCoords, 1, :)

    length = sqrt(diff' * diff)
    # c = diff[1] / length
    # s = diff[3] / length
    (c, s) = (diff[1], diff[3]) ./ length

    Qloc2glo = [c -s 0 0
        s c 0 0
        0 0 c -s
        0 0 s c]

    Kloc = E * A / length * [1 0 -1 0
        0 0 0 0
        -1 0 1 0
        0 0 0 0]

    Kglo = Qloc2glo * Kloc * Qloc2glo'

    fint = Kglo * u

    force_vectors = [fint]
    tangent_matrices = [Kglo]

    return force_vectors, tangent_matrices

end

<<<<<<< HEAD

function linear_truss3(material, geometry, nodalCoords::Matrix, u::Vector)

    # E = material.constitutive_params[1]
    # A = geometry.area
    E = 1.0
    A = 1.0

    diff = SVector{3}(nodalCoords[2, :]) - SVector{3}(nodalCoords[1, :])

    length = sqrt(diff' * diff)
    # c = diff[1] / length
    # s = diff[3] / length
    (c, s) = (diff[1], diff[3]) ./ length

    Qloc2glo = @SMatrix [c -s 0 0
        s c 0 0
        0 0 c -s
        0 0 s c]

    Kloc = E * A / length * @SMatrix [1 0 -1 0
        0 0 0 0
        -1 0 1 0
        0 0 0 0]

    Kglo = Qloc2glo * Kloc * Qloc2glo'

    fint = Kglo * u

    force_vectors = [fint ]
    tangent_matrices = [Kglo ]

    return force_vectors, tangent_matrices

end

function mats(c, s)
    Q = [c -s 0 0
        s c 0 0
        0 0 c -s
        0 0 s c]
    return Q
end

u = rand(4)
nodalCoords = [[1 2 3]; [3 4 5]]

@btime linear_truss($nothing, $nothing, $nodalCoords, $u)
@btime linear_truss2($nothing, $nothing, $nodalCoords, $u)
@btime linear_truss3($nothing, $nothing, $nodalCoords, $u)

a, b = linear_truss(nothing, nothing, nodalCoords, u)
a3, b3 = linear_truss3(nothing, nothing, nodalCoords, u)
=======
function nodes2dofs_5(nodes, ndofs)
    n = length(nodes)
    gdl = reduce(vcat, [collect((nodes[i] - 1) * ndofs .+ (1:ndofs)) for i = 1:n])
    return gdl
end

function nodes2dofs_6(nodes, ndofs)
    n = length(nodes)
    gdl = reduce(vcat, [(nodes[i] - 1) * ndofs .+ (1:ndofs) for i = 1:n])
    return gdl
end

function nodes2dofs_7(nodes::Vector{Int}, ndofs::Int)
    n = length(nodes)
    gdl = Vector{Int}(undef, n * ndofs)
    @inbounds for i in 1:n
        α = (nodes[i] - 1) * ndofs
        for j in 1:ndofs
            β = (i - 1) * ndofs
            gdl[β+j] = α + j
        end
    end
    return gdl
end

nodes = collect((1:300))
ndofs = 6

@btime nodes2dofs($nodes, $ndofs)
@btime nodes2dofs_2($nodes, $ndofs)
@btime nodes2dofs_3($nodes, $ndofs)
@btime nodes2dofs_4($nodes, $ndofs)
@btime nodes2dofs_5($nodes, $ndofs)
@btime nodes2dofs_6($nodes, $ndofs)
@btime nodes2dofs_7($nodes, $ndofs)
>>>>>>> 9001e4f3
<|MERGE_RESOLUTION|>--- conflicted
+++ resolved
@@ -142,8 +142,6 @@
 
 end
 
-<<<<<<< HEAD
-
 function linear_truss3(material, geometry, nodalCoords::Matrix, u::Vector)
 
     # E = material.constitutive_params[1]
@@ -194,9 +192,6 @@
 @btime linear_truss2($nothing, $nothing, $nodalCoords, $u)
 @btime linear_truss3($nothing, $nothing, $nodalCoords, $u)
 
-a, b = linear_truss(nothing, nothing, nodalCoords, u)
-a3, b3 = linear_truss3(nothing, nothing, nodalCoords, u)
-=======
 function nodes2dofs_5(nodes, ndofs)
     n = length(nodes)
     gdl = reduce(vcat, [collect((nodes[i] - 1) * ndofs .+ (1:ndofs)) for i = 1:n])
@@ -232,4 +227,6 @@
 @btime nodes2dofs_5($nodes, $ndofs)
 @btime nodes2dofs_6($nodes, $ndofs)
 @btime nodes2dofs_7($nodes, $ndofs)
->>>>>>> 9001e4f3
+
+a, b = linear_truss(nothing, nothing, nodalCoords, u)
+a3, b3 = linear_truss3(nothing, nothing, nodalCoords, u)