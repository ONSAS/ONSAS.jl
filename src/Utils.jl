--- conflicted
+++ resolved
@@ -5,13 +5,8 @@
 
 using LinearAlgebra
 
-<<<<<<< HEAD
-export ScalarWrapper, label, mesh, unwrap, eye, row_vector,
-       @debugtime, voigt, Label, NO_LABEL, Density, Field
-=======
 export ScalarWrapper, label, unwrap, eye, row_vector, @debugtime, voigt, Label, NO_LABEL,
        Density, Field, index
->>>>>>> cb7ed068
 
 #================================#
 # Generic functions to overload  #
