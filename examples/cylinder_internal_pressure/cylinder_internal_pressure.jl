--- conflicted
+++ resolved
@@ -21,13 +21,8 @@
     E = 210                 # Young modulus in MPa
     ν = 0.3                 # Poisson ratio
     NSTEPS = 9              # Number of load steps
-<<<<<<< HEAD
-    ATOL = 2e-2 * (Re - Ri) # Absolut tolerances for testing
-    ms = 0.8                # ms = 2.5 for much more refined mesh (approx 200.000 elems)
-=======
     ATOL = 1e-2 * (Re - Ri) # Absolut tolerances for testing
     ms = 1                # ms = 2.5 for much more refined mesh (approx 200.000 elems)
->>>>>>> dda25048
     PLOT_RESULTS = false    # boolean to plot results
     (; Lz, Ri, Re, p, ν, E, pressure, ATOL, NSTEPS, PLOT_RESULTS, ms, material_label)
 end;
@@ -146,11 +141,7 @@
 "Return a rand point in the cylinder (R, θ, L)."
 function rand_point_cylinder()
     (; Ri, Re, Lz) = parameters()
-<<<<<<< HEAD
     [rand() * (Re - Ri) + Ri, rand() * 2 * π, rand() * Lz]
-=======
-    @show [rand() * (Re - Ri) + Ri, rand() * 2 * π, rand() * Lz]
->>>>>>> dda25048
 end;
 
 "Run the example"
