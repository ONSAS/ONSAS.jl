# ----------------------------------------------------------------
# Uniaxial Extension Example 1  from (Zerpa et. Al., 2019, CMAME).
# ----------------------------------------------------------------
using Test, LinearAlgebra, Suppressor
using ONSAS

# Mesh with Gmsh.jl (see linear_extension_sketch)
include("linear_extension_mesh.jl")

"Runs the Linear extension example."
function run_linear_extension_example()
    # -------------------------------
    # Mesh
    # -------------------------------
    ## scalar parameters
    E = 2.0             # Young modulus in Pa
    nu = 0.4             # Poisson's ratio
    p = 3               # Tension load in Pa
    tension(t) = p * t  # Tension load function
<<<<<<< HEAD
    Lx = 2.0            # Dimension in x of the box in m 
    Ly = 1.0            # Dimension in y of the box in m
    Lz = 1.0            # Dimension in z of the box in m
=======
    Lᵢ = 2.0            # Dimension in x of the box in m
    Lⱼ = 1.0            # Dimension in y of the box in m
    Lₖ = 1.0            # Dimension in z of the box in m
>>>>>>> 96d7a28b
    RTOL = 1e-4         # Relative tolerance for tests
    NSTEPS = 9          # Number of steps for the test
    ms = 0.5            # Refinement factor
    # -------------------------------
    # Materials
    # -------------------------------
    mat_label = "mat"
    mat = IsotropicLinearElastic(E, nu, mat_label)
    s_materials = StructuralMaterial(mat)
    # -------------------------------
    # Boundary conditions
    # -------------------------------
    # Fixed dofs
    bc₁_label = "fixed-ux"
<<<<<<< HEAD
    bc₁ = FixedDof([:u], [1], bc₁_label)
    bc₂_label = "fixed-uy"
    bc₂ = FixedDof([:u], [2], bc₂_label)
    bc₃_label = "fixed-uz"
    bc₃ = FixedDof([:u], [3], bc₃_label)
=======
    bc₁ = FixedDof(:u, [1], bc₁_label)
    bc₂_label = "fixed-uj"
    bc₂ = FixedDof(:u, [2], bc₂_label)
    bc₃_label = "fixed-uk"
    bc₃ = FixedDof(:u, [3], bc₃_label)
>>>>>>> 96d7a28b
    # Load
    bc₄_label = "tension"
    bc₄ = GlobalLoad(:u, t -> [tension(t), 0, 0], bc₄_label)
    # Get bc labels for the mesh
    bc_labels = [bc₁_label, bc₂_label, bc₃_label, bc₄_label]
    s_boundary_conditions = StructuralBoundaryCondition(bc₁, bc₂, bc₃, bc₄)
    # -------------------------------
    # Entities
    # -------------------------------
    # Entities types without assigned nodes, faces and elements
    faces_label = "triangle"
    elems_label = "tetrahedron"
    vfaces = [TriangularFace(faces_label)]
    velems = [Tetrahedron(elems_label)]
    entities_labels = [faces_label, elems_label]
    s_entities = StructuralEntity(velems, vfaces)
    # -------------------------------
    # Mesh
    # -------------------------------
    filename = "linear_extension"
    labels = [mat_label, entities_labels, bc_labels]
    dir = joinpath(pkgdir(ONSAS), "examples", "linear_extension")
    output = @capture_out begin
        global mesh_path = create_linear_extension_mesh(Lx, Ly, Lz, labels, filename, ms)
    end
    gmsh_println(output)
    msh_file = MshFile(mesh_path)
    # -------------------------------
    # Structure
    # -------------------------------
    mesh = Mesh(msh_file, s_entities)
    apply!(s_materials, mesh)
    apply!(s_boundary_conditions, mesh)
    s = Structure(msh_file, s_materials, s_boundary_conditions, s_entities)
    # -------------------------------
    # Structural Analysis
    # -------------------------------
    sa = LinearStaticAnalysis(s; NSTEPS=NSTEPS)
    # -------------------------------
    # Numerical solution
    # -------------------------------
    states_sol = solve!(sa)
    # Select random points to test the solution
    ## Displacements
    x₀_rand = Lx * rand(2)
    y₀_rand = Ly * rand(2)
    z₀_rand = Lz * rand(2)
    p₁ = Point(x₀_rand[1], y₀_rand[1], z₀_rand[1])
    p₂ = Point(x₀_rand[2], y₀_rand[2], z₀_rand[2])
    # Evaluate the solution at p₁, p₂
    eval_handler_rand = PointEvalHandler(ONSAS.mesh(s), [p₁, p₂])
    # rand points displacements
    # point 1
    uᵢ_numeric_p₁ = displacements(states_sol, eval_handler_rand, 1)[1]
    uⱼ_numeric_p₁ = displacements(states_sol, eval_handler_rand, 2)[1]
    uₖ_numeric_p₁ = displacements(states_sol, eval_handler_rand, 3)[1]
    # point 2
    uᵢ_numeric_p₂ = displacements(states_sol, eval_handler_rand, 1)[2]
    uⱼ_numeric_p₂ = displacements(states_sol, eval_handler_rand, 2)[2]
    uₖ_numeric_p₂ = displacements(states_sol, eval_handler_rand, 3)[2]
    ## Strain and stresses
    # Evaluate the solution at a random element
    e_rand = rand(elements(s))
    ϵ_e_rand = strain(states_sol, e_rand)
    ϵᵢ_numeric_e_rand = getindex.(ϵ_e_rand, 1)
    ϵⱼ_numeric_e_rand = getindex.(ϵ_e_rand, 2)
    ϵₖ_numeric_e_rand = getindex.(ϵ_e_rand, 2)
    σ_e_rand = stress(states_sol, e_rand)
    σᵢ_numeric_e_rand = getindex.(σ_e_rand, 1)
    σⱼ_numeric_e_rand = getindex.(σ_e_rand, 2)
    σₖ_numeric_e_rand = getindex.(σ_e_rand, 2)
    # -------------------------------
    # Analytic solution
    # -------------------------------
    ## Displacements
    "Computes displacements numeric solution uᵢ, uⱼ and uₖ for analytic validation."
    function u_ijk_analytic(λᵥ::Vector{<:Real}, x₀::Real, y₀::Real, z₀::Real, nu::Real=nu, E::Real=E)
        C(t) = tension(t) * (1 - nu - 2nu^2) / (1 - nu)

        uᵢ(t) = C(t) / E * x₀
        uⱼ(t) = 0.0
        uₖ(t) = 0.0

        [[uᵢ(t) for t in λᵥ], [uⱼ(t) for t in λᵥ], [uₖ(t) for t in λᵥ]]
    end
    # point 1
    u_analytic_p₁ = u_ijk_analytic(load_factors(sa), p₁[1], p₁[2], p₁[3])
    uᵢ_analytic_p₁ = u_analytic_p₁[1]
    uⱼ_analytic_p₁ = u_analytic_p₁[2]
    uₖ_analytic_p₁ = u_analytic_p₁[3]
    # point 2
    u_analytic_p₂ = u_ijk_analytic(load_factors(sa), p₂[1], p₂[2], p₂[3])
    uᵢ_analytic_p₂ = u_analytic_p₂[1]
    uⱼ_analytic_p₂ = u_analytic_p₂[2]
    uₖ_analytic_p₂ = u_analytic_p₂[3]
    ## Strains
    "Computes strains numeric solution ϵᵢ, ϵⱼ and ϵₖ for analytic validation."
    function ϵ_ijk_analytic(λᵥ::Vector{<:Real}, x₀::Real, y₀::Real, z₀::Real, nu::Real=nu, E::Real=E)
        C(t) = tension(t) * (1 - nu - 2nu^2) / (1 - nu)

        ϵᵢ(t) = C(t) / E
        ϵⱼ(t) = 0.0
        ϵₖ(t) = 0.0

        [[ϵᵢ(t) for t in λᵥ], [ϵⱼ(t) for t in λᵥ], [ϵₖ(t) for t in λᵥ]]
    end
    ## Stresses
    "Computes strains numeric solution ϵᵢ, ϵⱼ and ϵₖ for analytic validation."
    function σ_ijk_analytic(λᵥ::Vector{<:Real}, x₀::Real, y₀::Real, z₀::Real, mat::AbstractMaterial)
        λ, G = lame_parameters(mat)
        C(t) = tension(t) * (1 - nu - 2nu^2) / (1 - nu)

        ϵᵢ(t) = C(t) / E
        ϵⱼ(t) = 0.0
        ϵₖ(t) = 0.0

        σᵢ(t) = (λ + 2G) * ϵᵢ(t) + λ * ϵⱼ(t) + λ * ϵₖ(t)
        σⱼ(t) = λ * ϵᵢ(t) + (λ + 2G) * ϵⱼ(t) + λ * ϵₖ(t)
        σₖ(t) = λ * ϵᵢ(t) + λ * ϵⱼ(t) + (λ + 2G) * ϵₖ(t)

        [[σᵢ(t) for t in λᵥ], [σⱼ(t) for t in λᵥ], [σₖ(t) for t in λᵥ]]
    end
    # point in the rand element selected
    p_rand_e = rand(coordinates(e_rand))
    # strain
    λᵥ = load_factors(sa)
    ϵ_analytic_p_rand_e = ϵ_ijk_analytic(λᵥ, p_rand_e[1], p_rand_e[2], p_rand_e[3])
    ϵᵢ_analytic_p_rand_e = ϵ_analytic_p_rand_e[1]
    ϵⱼ_analytic_p_rand_e = ϵ_analytic_p_rand_e[2]
    ϵₖ_analytic_p_rand_e = ϵ_analytic_p_rand_e[3]
    # stress
    σ_analytic_p_rand_e = σ_ijk_analytic(λᵥ, p_rand_e[1], p_rand_e[2], p_rand_e[3], mat)
    σᵢ_analytic_p_rand_e = σ_analytic_p_rand_e[1]
    σⱼ_analytic_p_rand_e = σ_analytic_p_rand_e[2]
    σₖ_analytic_p_rand_e = σ_analytic_p_rand_e[3]
    #-----------------------------
    # Test boolean for CI
    #-----------------------------
    @testset "Linear Extension example" begin
        # Displacements
        @test uᵢ_numeric_p₁ ≈ uᵢ_analytic_p₁ rtol = RTOL
        @test norm(uⱼ_numeric_p₁) ≈ 0 atol = RTOL
        @test norm(uₖ_numeric_p₁) ≈ 0 atol = RTOL
        @test uᵢ_numeric_p₂ ≈ uᵢ_analytic_p₂ rtol = RTOL
        @test norm(uⱼ_numeric_p₂) ≈ 0 atol = RTOL
        @test norm(uₖ_numeric_p₂) ≈ 0 atol = RTOL
        # Strains
        @test ϵᵢ_numeric_e_rand ≈ ϵᵢ_analytic_p_rand_e rtol = RTOL
        @test norm(ϵⱼ_numeric_e_rand) ≈ 0 atol = RTOL
        @test norm(ϵₖ_numeric_e_rand) ≈ 0 atol = RTOL
        # Stresses
        @test σᵢ_analytic_p_rand_e ≈ σᵢ_analytic_p_rand_e rtol = RTOL
        @test σⱼ_analytic_p_rand_e ≈ σⱼ_analytic_p_rand_e atol = RTOL
        @test σₖ_analytic_p_rand_e ≈ σₖ_analytic_p_rand_e atol = RTOL
    end
end

run_linear_extension_example()<|MERGE_RESOLUTION|>--- conflicted
+++ resolved
@@ -17,15 +17,9 @@
     nu = 0.4             # Poisson's ratio
     p = 3               # Tension load in Pa
     tension(t) = p * t  # Tension load function
-<<<<<<< HEAD
     Lx = 2.0            # Dimension in x of the box in m 
     Ly = 1.0            # Dimension in y of the box in m
     Lz = 1.0            # Dimension in z of the box in m
-=======
-    Lᵢ = 2.0            # Dimension in x of the box in m
-    Lⱼ = 1.0            # Dimension in y of the box in m
-    Lₖ = 1.0            # Dimension in z of the box in m
->>>>>>> 96d7a28b
     RTOL = 1e-4         # Relative tolerance for tests
     NSTEPS = 9          # Number of steps for the test
     ms = 0.5            # Refinement factor
@@ -40,19 +34,11 @@
     # -------------------------------
     # Fixed dofs
     bc₁_label = "fixed-ux"
-<<<<<<< HEAD
     bc₁ = FixedDof([:u], [1], bc₁_label)
     bc₂_label = "fixed-uy"
     bc₂ = FixedDof([:u], [2], bc₂_label)
     bc₃_label = "fixed-uz"
     bc₃ = FixedDof([:u], [3], bc₃_label)
-=======
-    bc₁ = FixedDof(:u, [1], bc₁_label)
-    bc₂_label = "fixed-uj"
-    bc₂ = FixedDof(:u, [2], bc₂_label)
-    bc₃_label = "fixed-uk"
-    bc₃ = FixedDof(:u, [3], bc₃_label)
->>>>>>> 96d7a28b
     # Load
     bc₄_label = "tension"
     bc₄ = GlobalLoad(:u, t -> [tension(t), 0, 0], bc₄_label)
@@ -141,13 +127,9 @@
     # point 1
     u_analytic_p₁ = u_ijk_analytic(load_factors(sa), p₁[1], p₁[2], p₁[3])
     uᵢ_analytic_p₁ = u_analytic_p₁[1]
-    uⱼ_analytic_p₁ = u_analytic_p₁[2]
-    uₖ_analytic_p₁ = u_analytic_p₁[3]
     # point 2
     u_analytic_p₂ = u_ijk_analytic(load_factors(sa), p₂[1], p₂[2], p₂[3])
     uᵢ_analytic_p₂ = u_analytic_p₂[1]
-    uⱼ_analytic_p₂ = u_analytic_p₂[2]
-    uₖ_analytic_p₂ = u_analytic_p₂[3]
     ## Strains
     "Computes strains numeric solution ϵᵢ, ϵⱼ and ϵₖ for analytic validation."
     function ϵ_ijk_analytic(λᵥ::Vector{<:Real}, x₀::Real, y₀::Real, z₀::Real, nu::Real=nu, E::Real=E)
@@ -181,8 +163,6 @@
     λᵥ = load_factors(sa)
     ϵ_analytic_p_rand_e = ϵ_ijk_analytic(λᵥ, p_rand_e[1], p_rand_e[2], p_rand_e[3])
     ϵᵢ_analytic_p_rand_e = ϵ_analytic_p_rand_e[1]
-    ϵⱼ_analytic_p_rand_e = ϵ_analytic_p_rand_e[2]
-    ϵₖ_analytic_p_rand_e = ϵ_analytic_p_rand_e[3]
     # stress
     σ_analytic_p_rand_e = σ_ijk_analytic(λᵥ, p_rand_e[1], p_rand_e[2], p_rand_e[3], mat)
     σᵢ_analytic_p_rand_e = σ_analytic_p_rand_e[1]
